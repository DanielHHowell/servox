--- conflicted
+++ resolved
@@ -24,13 +24,8 @@
         imagePullPolicy: IfNotPresent
         resources:
           requests:
-<<<<<<< HEAD
-            cpu: "500m"
-            memory: 1Gi
-=======
             cpu: 50m
             memory: 64Mi
->>>>>>> d5bb81fe
           limits:
             cpu: 500m
             memory: 1Gi
