--- conflicted
+++ resolved
@@ -17,7 +17,6 @@
 versioned in accordance with [Semantic
 Versioning](https://semver.org/spec/v2.0.0.html).
 
-<<<<<<< HEAD
 ## Unreleased
 
 ### Added
@@ -52,10 +51,7 @@
 - Type resolution (used in eventing and checks) is now able to flexibly handle
   arbitrary imports path and type aliases.
 
-## [0.8.1] "pass the calimari" - 2020-10-02
-=======
 ## [0.8.1] "pass the calamari" - 2020-10-02
->>>>>>> d90d1747
 
 Maintenance release to remove development packages from Docker images.
 
