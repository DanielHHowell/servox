from __future__ import annotations

from typing import Type

import kubetest.client
import pydantic
import pytest
from kubernetes_asyncio import client
from pydantic import BaseModel
from pydantic.error_wrappers import ValidationError

from servo.connectors.kubernetes import (
    CPU,
    CanaryOptimization,
    CanaryOptimizationStrategyConfiguration,
    Container,
    ContainerConfiguration,
    ContainerTagName,
    DefaultOptimizationStrategyConfiguration,
    Deployment,
    DeploymentConfiguration,
    DNSLabelName,
    DNSSubdomainName,
    KubernetesChecks,
    KubernetesConfiguration,
    KubernetesConnector,
    Memory,
    Millicore,
    OptimizationStrategy,
    Pod,
    ResourceRequirements,
)
from servo.errors import AdjustmentRejectedError
from servo.types import Adjustment
from tests.helpers import *

# pytestmark = [
#     pytest.mark.asyncio,
#     pytest.mark.event_loop_policy("uvloop"),
# ]

class TestDNSSubdomainName:
    @pytest.fixture
    def model(self) -> Type[BaseModel]:
        class Model(BaseModel):
            name: DNSSubdomainName

        return Model

    def test_cannot_be_blank(self, model) -> None:
        valid_name = "ab"
        invalid_name = ""

        assert model(name=valid_name)
        with pytest.raises(ValidationError) as e:
            model(name=invalid_name)
        assert e
        assert {
            "loc": ("name",),
            "msg": "ensure this value has at least 1 characters",
            "type": "value_error.any_str.min_length",
            "ctx": {
                "limit_value": 1,
            },
        } in e.value.errors()

    def test_handles_uppercase_chars(self, model) -> None:
        valid_name = "ABCD"
        assert model(name=valid_name)

    def test_cannot_be_longer_than_253_chars(self, model) -> None:
        valid_name = "a" * 253
        invalid_name = valid_name + "b"

        assert model(name=valid_name)
        with pytest.raises(ValidationError) as e:
            model(name=invalid_name)
        assert e
        assert {
            "loc": ("name",),
            "msg": "ensure this value has at most 253 characters",
            "type": "value_error.any_str.max_length",
            "ctx": {
                "limit_value": 253,
            },
        } in e.value.errors()

    def test_can_only_contain_alphanumerics_hyphens_and_dots(self, model) -> None:
        valid_name = "abcd1234.-sss"
        invalid_name = "abcd1234.-sss_$%!"

        assert model(name=valid_name)
        with pytest.raises(ValidationError) as e:
            model(name=invalid_name)
        assert e
        assert {
            "loc": ("name",),
            "msg": f'string does not match regex "{DNSSubdomainName.regex.pattern}"',
            "type": "value_error.str.regex",
            "ctx": {
                "pattern": DNSSubdomainName.regex.pattern,
            },
        } in e.value.errors()

    def test_must_start_with_alphanumeric_character(self, model) -> None:
        valid_name = "abcd"
        invalid_name = "-abcd"

        assert model(name=valid_name)
        with pytest.raises(ValidationError) as e:
            model(name=invalid_name)
        assert e
        assert {
            "loc": ("name",),
            "msg": f'string does not match regex "{DNSSubdomainName.regex.pattern}"',
            "type": "value_error.str.regex",
            "ctx": {
                "pattern": DNSSubdomainName.regex.pattern,
            },
        } in e.value.errors()

    def test_must_end_with_alphanumeric_character(self, model) -> None:
        valid_name = "abcd"
        invalid_name = "abcd-"

        assert model(name=valid_name)
        with pytest.raises(ValidationError) as e:
            model(name=invalid_name)
        assert e
        assert {
            "loc": ("name",),
            "msg": f'string does not match regex "{DNSSubdomainName.regex.pattern}"',
            "type": "value_error.str.regex",
            "ctx": {
                "pattern": DNSSubdomainName.regex.pattern,
            },
        } in e.value.errors()


class TestDNSLabelName:
    @pytest.fixture
    def model(self) -> Type[BaseModel]:
        class Model(BaseModel):
            name: DNSLabelName

        return Model

    def test_cannot_be_blank(self, model) -> None:
        valid_name = "ab"
        invalid_name = ""

        assert model(name=valid_name)
        with pytest.raises(ValidationError) as e:
            model(name=invalid_name)
        assert e
        assert {
            "loc": ("name",),
            "msg": "ensure this value has at least 1 characters",
            "type": "value_error.any_str.min_length",
            "ctx": {
                "limit_value": 1,
            },
        } in e.value.errors()

    def test_handles_uppercase_chars(self, model) -> None:
        valid_name = "ABCD"
        assert model(name=valid_name)

    def test_cannot_be_longer_than_63_chars(self, model) -> None:
        valid_name = "a" * 63
        invalid_name = valid_name + "b"

        assert model(name=valid_name)
        with pytest.raises(ValidationError) as e:
            model(name=invalid_name)
        assert e
        assert {
            "loc": ("name",),
            "msg": "ensure this value has at most 63 characters",
            "type": "value_error.any_str.max_length",
            "ctx": {
                "limit_value": 63,
            },
        } in e.value.errors()

    def test_can_only_contain_alphanumerics_and_hyphens(self, model) -> None:
        valid_name = "abcd1234-sss"
        invalid_name = "abcd1234.-sss_$%!"

        assert model(name=valid_name)
        with pytest.raises(ValidationError) as e:
            model(name=invalid_name)
        assert e
        assert {
            "loc": ("name",),
            "msg": f'string does not match regex "{DNSLabelName.regex.pattern}"',
            "type": "value_error.str.regex",
            "ctx": {
                "pattern": DNSLabelName.regex.pattern,
            },
        } in e.value.errors()

    def test_must_start_with_alphanumeric_character(self, model) -> None:
        valid_name = "abcd"
        invalid_name = "-abcd"

        assert model(name=valid_name)
        with pytest.raises(ValidationError) as e:
            model(name=invalid_name)
        assert e
        assert {
            "loc": ("name",),
            "msg": f'string does not match regex "{DNSLabelName.regex.pattern}"',
            "type": "value_error.str.regex",
            "ctx": {
                "pattern": DNSLabelName.regex.pattern,
            },
        } in e.value.errors()

    def test_must_end_with_alphanumeric_character(self, model) -> None:
        valid_name = "abcd"
        invalid_name = "abcd-"

        assert model(name=valid_name)
        with pytest.raises(ValidationError) as e:
            model(name=invalid_name)
        assert e
        assert {
            "loc": ("name",),
            "msg": f'string does not match regex "{DNSLabelName.regex.pattern}"',
            "type": "value_error.str.regex",
            "ctx": {
                "pattern": DNSLabelName.regex.pattern,
            },
        } in e.value.errors()


class TestContainerTagName:
    @pytest.fixture
    def model(self) -> Type[BaseModel]:
        class Model(BaseModel):
            name: ContainerTagName

        return Model

    def test_cant_be_more_than_128_characters(self, model) -> None:
        valid_name = "a" * 128
        invalid_name = valid_name + "b"

        assert model(name=valid_name)
        with pytest.raises(ValidationError) as e:
            model(name=invalid_name)
        assert e
        assert {
            "loc": ("name",),
            "msg": "ensure this value has at most 128 characters",
            "type": "value_error.any_str.max_length",
            "ctx": {
                "limit_value": 128,
            },
        } in e.value.errors()

    @pytest.mark.parametrize(
        "tag_name,valid",
        [
            ("image/tag:v1.0.0", True),
            ("123.123.123.123:123/image/tag:v1.0.0", True),
            ("your-domain.com/image/tag", True),
            ("your-domain.com/image/tag:v1.1.1-patch1", True),
            ("image/tag", True),
            ("image", True),
            ("image:v1.1.1-patch", True),
            (
                "ubuntu@sha256:45b23dee08af5e43a7fea6c4cf9c25ccf269ee113168c19722f87876677c5cb2",
                True,
            ),
            ("-", False),
            (".", False),
        ],
    )
    def test_tags(self, model, tag_name, valid) -> None:
        if valid:
            assert model(name=tag_name)
        else:
            with pytest.raises(ValidationError) as e:
                model(name=tag_name)
            assert e
            assert {
                "loc": ("name",),
                "msg": f'string does not match regex "{ContainerTagName.regex.pattern}"',
                "type": "value_error.str.regex",
                "ctx": {
                    "pattern": ContainerTagName.regex.pattern,
                },
            } in e.value.errors()


class TestEnvironmentConfiguration:
    pass


class TestCommandConfiguration:
    pass


class TestKubernetesConfiguration:
    @pytest.fixture
    def funkytown(self, config: KubernetesConfiguration) -> KubernetesConfiguration:
        return config.copy(update={"namespace": "funkytown"})

    def test_cascading_defaults(self, config: KubernetesConfiguration) -> None:
        # Verify that by default we get a null namespace
        assert DeploymentConfiguration.__fields__["namespace"].default is None
        assert (
            DeploymentConfiguration(
                name="testing", containers=[], replicas=servo.Replicas(min=0, max=1)
            ).namespace
            is None
        )

        # Verify that we inherit when nested
        assert config.namespace == "default"
        assert config.deployments[0].namespace == "default"

    def test_explicit_cascade(self, config: KubernetesConfiguration) -> None:
        model = config.copy(update={"namespace": "funkytown"})
        assert model.namespace == "funkytown"
        assert model.deployments[0].namespace == "default"

        model.cascade_common_settings(overwrite=True)
        assert model.namespace == "funkytown"
        assert model.deployments[0].namespace == "funkytown"

    def test_respects_explicit_override(self, config: KubernetesConfiguration) -> None:
        # set the property explictly to value equal to default, then trigger
        model = config.copy(update={"namespace": "funkytown"})
        model.deployments[0].namespace = "default"
        assert model.namespace == "funkytown"
        assert model.deployments[0].namespace == "default"

        model.cascade_common_settings()
        assert model.namespace == "funkytown"
        assert model.deployments[0].namespace == "default"

    @pytest.mark.parametrize(
        "yaml_path, expected_value",
        [
            # CPU in millicores
            ("deployments[0].containers[0].cpu.min", "250m"),
            ("deployments[0].containers[0].cpu.max", "4"),
            ("deployments[0].containers[0].cpu.step", "125m"),
            # Memory
            ("deployments[0].containers[0].memory.min", "256.0MiB"),
            ("deployments[0].containers[0].memory.max", "4.0GiB"),
            ("deployments[0].containers[0].memory.step", "128.0MiB"),
        ],
    )
    def test_generate_emits_human_readable_values(
        self, yaml_path, expected_value
    ) -> None:
        # import yamlpath
        config = KubernetesConfiguration.generate()

        # assert yaml_key_path(config.yaml(), key_path) == expected_value

        from yamlpath import Processor, YAMLPath
        from yamlpath.func import get_yaml_editor

        # Process command-line arguments and initialize the output writer
        # args = processcli()
        # log = ConsolePrinter(args)
        # Prep the YAML parser and round-trip editor (tweak to your needs)
        yaml = get_yaml_editor()

        # At this point, you'd load or parse your YAML file, stream, or string.  When
        # loading from file, I typically follow this pattern:
        # yaml_data = get_yaml_data(yaml, logger, config.yaml())
        yaml_data = yaml.load(config.yaml())
        assert yaml_data

        processor = Processor(logger, yaml_data)
        path = YAMLPath(yaml_path)
        matches = list(processor.get_nodes(path))
        assert len(matches) == 1, "expected only a single matching node"
        assert matches[0].node == expected_value


class TestKubernetesConnector:
    pass


class TestContainerConfiguration:
    pass


class TestDeploymentConfiguration:
    def test_inheritance_of_default_namespace(self) -> None:
        ...

    def test_strategy_enum(self) -> None:
        config = DeploymentConfiguration(
            name="testing",
            containers=[],
            replicas=servo.Replicas(min=1, max=4),
            strategy=OptimizationStrategy.default,
        )
        assert config.yaml(exclude_unset=True) == (
            "name: testing\n"
            "containers: []\n"
            "strategy: default\n"
            "replicas:\n"
            "  min: 1\n"
            "  max: 4\n"
        )

    def test_strategy_object_default(self) -> None:
        config = DeploymentConfiguration(
            name="testing",
            containers=[],
            replicas=servo.Replicas(min=1, max=4),
            strategy=DefaultOptimizationStrategyConfiguration(
                type=OptimizationStrategy.default
            ),
        )
        assert config.yaml(exclude_unset=True) == (
            "name: testing\n"
            "containers: []\n"
            "strategy:\n"
            "  type: default\n"
            "replicas:\n"
            "  min: 1\n"
            "  max: 4\n"
        )

    def test_strategy_object_canary(self) -> None:
        config = DeploymentConfiguration(
            name="testing",
            containers=[],
            replicas=servo.Replicas(min=1, max=4),
            strategy=CanaryOptimizationStrategyConfiguration(
                type=OptimizationStrategy.canary, alias="tuning"
            ),
        )
        assert config.yaml(exclude_unset=True) == (
            "name: testing\n"
            "containers: []\n"
            "strategy:\n"
            "  type: canary\n"
            "  alias: tuning\n"
            "replicas:\n"
            "  min: 1\n"
            "  max: 4\n"
        )

    def test_strategy_object_default_parsing(self) -> None:
        config_yaml = (
            "containers: []\n"
            "name: testing\n"
            "replicas:\n"
            "  max: 4\n"
            "  min: 1\n"
            "strategy:\n"
            "  type: default\n"
        )
        config_dict = yaml.load(config_yaml, Loader=yaml.FullLoader)
        config = DeploymentConfiguration.parse_obj(config_dict)
        assert isinstance(config.strategy, DefaultOptimizationStrategyConfiguration)
        assert config.strategy.type == OptimizationStrategy.default

    def test_strategy_object_canary_parsing(self) -> None:
        config_yaml = (
            "containers: []\n"
            "name: testing\n"
            "replicas:\n"
            "  max: 4\n"
            "  min: 1\n"
            "strategy:\n"
            "  type: canary\n"
        )
        config_dict = yaml.load(config_yaml, Loader=yaml.FullLoader)
        config = DeploymentConfiguration.parse_obj(config_dict)
        assert isinstance(config.strategy, CanaryOptimizationStrategyConfiguration)
        assert config.strategy.type == OptimizationStrategy.canary
        assert config.strategy.alias is None

    def test_strategy_object_canary_parsing_with_alias(self) -> None:
        config_yaml = (
            "containers: []\n"
            "name: testing\n"
            "replicas:\n"
            "  max: 4\n"
            "  min: 1\n"
            "strategy:\n"
            "  alias: tuning\n"
            "  type: canary\n"
        )
        config_dict = yaml.load(config_yaml, Loader=yaml.FullLoader)
        config = DeploymentConfiguration.parse_obj(config_dict)
        assert isinstance(config.strategy, CanaryOptimizationStrategyConfiguration)
        assert config.strategy.type == OptimizationStrategy.canary
        assert config.strategy.alias == "tuning"


class TestCanaryOptimization:
    @pytest.mark.xfail
    def test_to_components_default_name(self, config) -> None:
        config.deployments[0].strategy = OptimizationStrategy.canary
        optimization = CanaryOptimization.construct(
            name="fiber-http-deployment/opsani/fiber-http:latest-canary",
            target_deployment_config=config.deployments[0],
            target_container_config=config.deployments[0].containers[0],
        )
        assert (
            optimization.target_name == "fiber-http-deployment/opsani/fiber-http:latest"
        )
        assert (
            optimization.canary_name
            == "fiber-http-deployment/opsani/fiber-http:latest-canary"
        )

    @pytest.mark.xfail
    def test_to_components_respects_aliases(self, config) -> None:
        config.deployments[0].strategy = CanaryOptimizationStrategyConfiguration(
            type=OptimizationStrategy.canary, alias="tuning"
        )
        config.deployments[0].containers[0].alias = "main"
        optimization = CanaryOptimization.construct(
            name="fiber-http-deployment/opsani/fiber-http:latest-canary",
            target_deployment_config=config.deployments[0],
            target_container_config=config.deployments[0].containers[0],
        )
        assert optimization.target_name == "main"
        assert optimization.canary_name == "tuning"


def test_compare_strategy() -> None:
    config = CanaryOptimizationStrategyConfiguration(
        type=OptimizationStrategy.canary, alias="tuning"
    )
    assert config == OptimizationStrategy.canary


class TestResourceRequirements:
    @pytest.mark.parametrize(
        "requirement, val",
        [
            (ResourceRequirements.limit, True),
            (ResourceRequirements.request, True),
            (ResourceRequirements.compute, False),
        ],
    )
    def test_flag_introspection(self, requirement, val) -> None:
        assert requirement.flag is val
        assert requirement.flags is not val


class TestContainer:
    @pytest.fixture
    def container(self, mocker) -> Container:
        stub_pod = mocker.stub(name="Pod")
        return Container(client.V1Container(name="container"), stub_pod)

    @pytest.mark.parametrize(
        "name, requirements, kwargs, value",
        [
            ("cpu", ..., ..., ("100m", "15000m")),
            ("cpu", ResourceRequirements.compute, ..., ("100m", "15000m")),
            ("cpu", ResourceRequirements.request, ..., ("100m",)),
            ("cpu", ResourceRequirements.limit, dict(first=True), "15000m"),
            (
                "cpu",
                ResourceRequirements.compute,
                dict(first=True, reverse=True),
                "15000m",
            ),
            ("memory", ..., ..., ("3G", None)),
            ("memory", ResourceRequirements.compute, ..., ("3G", None)),
            ("memory", ResourceRequirements.request, ..., ("3G",)),
            ("memory", ResourceRequirements.compute, dict(first=True), "3G"),
            ("memory", ResourceRequirements.request, dict(first=True), "3G"),
            ("memory", ResourceRequirements.limit, dict(first=True), None),
            (
                "memory",
                ResourceRequirements.limit,
                dict(first=True, default="1TB"),
                "1TB",
            ),
            ("invalid", ResourceRequirements.compute, ..., (None, None)),
            (
                "invalid",
                ResourceRequirements.compute,
                dict(first=True, default="3.125"),
                "3.125",
            ),
        ],
    )
    def test_get_resource_requirements(
        self, container, name, requirements, kwargs, value
    ) -> None:
        resources = client.V1ResourceRequirements()
        resources.requests = {"cpu": "100m", "memory": "3G"}
        resources.limits = {"cpu": "15000m"}
        container.resources = resources

        # Support testing default arguments
        if requirements == ...:
            requirements = container.get_resource_requirements.__defaults__[0]
        if kwargs == ...:
            kwargs = container.get_resource_requirements.__kwdefaults__

        assert (
            container.get_resource_requirements(name, requirements, **kwargs) == value
        )

    @pytest.mark.parametrize(
        "name, value, requirements, kwargs, resources_dict",
        [
            (
                "cpu",
                ("50m", "250m"),
                ...,
                ...,
                {"limits": {"cpu": "250m"}, "requests": {"cpu": "50m", "memory": "3G"}},
            ),
            (
                "cpu",
                "500m",
                ResourceRequirements.limit,
                dict(clear_others=True),
                {"limits": {"cpu": "500m"}, "requests": {"memory": "3G"}},
            ),
        ],
    )
    def test_set_resource_requirements(
        self, container, name, value, requirements, kwargs, resources_dict
    ) -> None:
        resources = client.V1ResourceRequirements()
        resources.requests = {"cpu": "100m", "memory": "3G"}
        resources.limits = {"cpu": "15000m"}
        container.resources = resources

        # Support testing default arguments
        if requirements == ...:
            requirements = container.set_resource_requirements.__defaults__[0]
        if kwargs == ...:
            kwargs = container.set_resource_requirements.__kwdefaults__

        container.set_resource_requirements(name, value, requirements, **kwargs)
        assert container.resources.to_dict() == resources_dict

    def test_set_resource_requirements_handles_null_requirements_dict(self, container):
        container.resources = client.V1ResourceRequirements()

        container.set_resource_requirements("cpu", "1000m")
        assert container.resources.to_dict() == {
            "limits": {"cpu": "1000m"},
            "requests": {"cpu": "1000m"},
        }


class TestReplicas:
    @pytest.fixture
    def replicas(self) -> servo.Replicas:
        return servo.Replicas(min=1, max=4)

    def test_parsing(self, replicas) -> None:
        assert {
            "name": "replicas",
            "type": "range",
            "min": 1,
            "max": 4,
            "step": 1,
            "value": None,
            "pinned": False,
        } == replicas.dict()

    def test_to___opsani_repr__(self, replicas) -> None:
        replicas.value = 3
        assert replicas.__opsani_repr__() == {
            "replicas": {
                "max": 4.0,
                "min": 1.0,
                "step": 1,
                "value": 3.0,
                "type": "range",
                "pinned": False,
            }
        }


class TestCPU:
    @pytest.fixture
    def cpu(self) -> CPU:
        return CPU(min="100m", max="4000m", step="125m")

    def test_parsing(self, cpu) -> None:
        assert {
            "name": "cpu",
            "type": "range",
            "min": 100,
            "max": 4000,
            "step": 125,
            "value": None,
            "pinned": False,
            "requirements": ResourceRequirements.compute,
        } == cpu.dict()

    def test_to___opsani_repr__(self, cpu) -> None:
        cpu.value = "3"
        assert cpu.__opsani_repr__() == {
            "cpu": {
                "max": 4.0,
                "min": 0.1,
                "step": 0.125,
                "value": 3.0,
                "type": "range",
                "pinned": False,
            }
        }

    def test_resolving_equivalent_units(self) -> None:
        cpu = CPU(min="100m", max=4.0, step=0.125)
        assert cpu.min == 100
        assert cpu.max == 4000
        assert cpu.step == 125

    def test_resources_encode_to_json_human_readable(self, cpu) -> None:
        serialization = json.loads(cpu.json())
        assert serialization["min"] == "100m"
        assert serialization["max"] == "4"
        assert serialization["step"] == "125m"
        # TODO: Requirements also needs to serialize


class TestMillicore:
    @pytest.mark.parametrize(
        "input, millicores",
        [
            ("100m", 100),
            ("1", 1000),
            (1, 1000),
            ("0.1", 100),
            (0.1, 100),
            (2.0, 2000),
            ("2.0", 2000),
        ],
    )
    def test_parsing(self, input: Union[str, int, float], millicores: int) -> None:
        assert Millicore.parse(input) == millicores

    @pytest.mark.parametrize(
        "input, output",
        [
            ("100m", "100m"),
            ("1", "1"),
            ("1.0", "1"),
            (1, "1"),
            ("0.1", "100m"),
            (0.1, "100m"),
            (2.5, "2500m"),
            ("123m", "123m"),
        ],
    )
    def test_string_serialization(
        self, input: Union[str, int, float], output: str
    ) -> None:
        millicores = Millicore.parse(input)
        assert str(millicores) == output


class TestMemory:
    @pytest.fixture
    def memory(self) -> Memory:
        return Memory(min="128 MiB", max="4.0 GiB", step="0.25 GiB")

    def test_parsing(self, memory) -> None:
        assert {
            "name": "mem",
            "type": "range",
            "min": 134217728,
            "max": 4294967296,
            "step": 268435456,
            "value": None,
            "pinned": False,
            "requirements": ResourceRequirements.compute,
        } == memory.dict()

    def test_to___opsani_repr__(self, memory) -> None:
        memory.value = "3.0 GiB"
        assert memory.__opsani_repr__() == {
            "mem": {
                "max": 4.0,
                "min": 0.125,
                "step": 0.25,
                "value": 3.0,
                "type": "range",
                "pinned": False,
            }
        }

    def test_handling_float_input(self) -> None:
        memory = Memory(min=0.5, max=4.0, step=0.125, value="3.0 GiB")
        assert memory.__opsani_repr__() == {
            "mem": {
                "max": 4.0,
                "min": 0.5,
                "step": 0.125,
                "value": 3.0,
                "type": "range",
                "pinned": False,
            }
        }

    def test_resolving_equivalent_units(self) -> None:
        memory = Memory(min="128 MiB", max=4.0, step=268435456)
        assert memory.min == 134217728
        assert memory.max == 4294967296
        assert memory.step == 268435456

    def test_resources_encode_to_json_human_readable(self, memory) -> None:
        serialization = json.loads(memory.json())
        assert serialization["min"] == "128.0MiB"
        assert serialization["max"] == "4.0GiB"
        assert serialization["step"] == "256.0MiB"

def test_millicpu():
    class Model(pydantic.BaseModel):
        cpu: Millicore

    assert Model(cpu=0.1).cpu == 100
    assert Model(cpu=0.5).cpu == 500
    assert Model(cpu=1).cpu == 1000
    assert Model(cpu="100m").cpu == 100
    assert str(Model(cpu=1.5).cpu) == "1500m"
    assert float(Model(cpu=1.5).cpu) == 1.5
    assert Model(cpu=0.1).cpu == "100m"
    assert Model(cpu="100m").cpu == 0.1


@pytest.fixture
def canary_config(config) -> KubernetesConfiguration:
    canary_config = config.copy()
    for dep in canary_config.deployments:
        dep.strategy = "canary"
    return canary_config

@pytest.fixture
def namespace() -> str:
    return "default"

@pytest.fixture
def config(namespace: str) -> KubernetesConfiguration:
    return KubernetesConfiguration(
        namespace=namespace,
        deployments=[
            DeploymentConfiguration(
                name="fiber-http",
                replicas=servo.Replicas(
                    min=1,
                    max=4,
                ),
                containers=[
                    ContainerConfiguration(
                        name="fiber-http",
                        cpu=CPU(min="125m", max="800m", step="125m"),
                        memory=Memory(min="128MiB", max="0.8GiB", step="32MiB"),
                    )
                ],
            )
        ],
    )

@pytest.mark.integration
@pytest.mark.clusterrolebinding('cluster-admin')
@pytest.mark.usefixtures("kubernetes_asyncio_config")
@pytest.mark.applymanifests("../manifests", files=["fiber-http-opsani-dev.yaml"])
class TestKubernetesConnectorIntegration:
    @pytest.fixture(autouse=True)
    def _wait_for_manifests(self, kube):
        kube.wait_for_registered(timeout=30)

    @pytest.fixture
    def namespace(self, kube: kubetest.client.TestClient) -> str:
        return kube.namespace

    async def test_describe(self, config) -> None:
        connector = KubernetesConnector(config=config)
        description = await connector.describe()
        assert description.get_setting("fiber-http/fiber-http.cpu").value == 500
        assert description.get_setting("fiber-http/fiber-http.mem").human_readable_value == "512.0MiB"
        assert description.get_setting("fiber-http/fiber-http.replicas").value == 1

    async def test_adjust_cpu(self, config):
        connector = KubernetesConnector(config=config)
        adjustment = Adjustment(
            component_name="fiber-http/fiber-http",
            setting_name="cpu",
            value=".250",
        )
        description = await connector.adjust([adjustment])
        assert description is not None
        setting = description.get_setting('fiber-http/fiber-http.cpu')
        assert setting
        assert setting.value == 250

    async def test_adjust_memory(self, config):
        connector = KubernetesConnector(config=config)
        adjustment = Adjustment(
            component_name="fiber-http/fiber-http",
            setting_name="mem",
            value="700Mi",
        )
        description = await connector.adjust([adjustment])
        assert description is not None
        setting = description.get_setting('fiber-http/fiber-http.mem')
        assert setting
        assert setting.value == 734003200

        # Get deployment and check the pods
        # deployment = await Deployment.read("web", "default")
        # debug(deployment)
        # debug(deployment.obj.spec.template.spec.containers)

<<<<<<< HEAD
    async def test_adjust_deployment_insufficient_resources(self, config: KubernetesConfiguration, adjustment):
        config.timeout = "60s"
        config.deployments[0].containers[0].memory.max = "256Gi"
        connector = KubernetesConnector(config=config)

        adjustment = Adjustment(
            component_name="fiber-http/fiber-http",
            setting_name="mem",
            value="128Gi",
        )
        with pytest.raises(AdjustmentRejectedError) as rejection_info:
            description = await connector.adjust([adjustment])
            debug(description)

        assert "Insufficient memory." in str(rejection_info.value)

    async def test_read_pod(self, config, adjustment, kube) -> None:
=======
    async def test_adjust_replicas(self, config):
        connector = KubernetesConnector(config=config)
        adjustment = Adjustment(
            component_name="fiber-http/fiber-http",
            setting_name="replicas",
            value="2",
        )
        description = await connector.adjust([adjustment])
        assert description is not None
        setting = description.get_setting('fiber-http/fiber-http.replicas')
        assert setting
        assert setting.value == 2

    async def test_read_pod(self, config, kube) -> None:
>>>>>>> ce67488e
        connector = KubernetesConnector(config=config)
        pods = kube.get_pods()
        pod_name = next(iter(pods.keys()))
        assert pod_name.startswith("fiber-http")
        pod = await Pod.read(pod_name, kube.namespace)
        assert pod

    ##
    # Canary Tests
    async def test_create_canary(self, canary_config, namespace: str) -> None:
        connector = KubernetesConnector(config=canary_config)
        dep = await Deployment.read("fiber-http", namespace)
        debug(dep)
        # description = await connector.startup()
        # debug(description)

    async def test_adjust_canary_insufficient_resources(self, canary_config, adjustment, namespace) -> None:
        canary_config.timeout = "60s"
        connector = KubernetesConnector(config=canary_config)

        adjustment = Adjustment(
            component_name="fiber-http/fiber-http-canary",
            setting_name="mem",
            value="128Gi", # impossible right?
        )
        with pytest.raises(AdjustmentRejectedError) as rejection_info:
            description = await connector.adjust([adjustment])
            debug(description)

        assert "Insufficient memory." in str(rejection_info.value)


##
# Rejection Tests using modified deployment
@pytest.mark.integration
@pytest.mark.usefixtures("kubernetes_asyncio_config")
@pytest.mark.applymanifests("../manifests", files=["fiber-http-unready-cmd.yaml"])
class TestKubernetesConnectorIntegrationUnreadyCmd:
    @pytest.fixture(autouse=True)
    def _wait_for_manifests(self, kube):
        kube.wait_for_registered(timeout=30)

    @pytest.fixture
    def namespace(self, kube: kubetest.client.TestClient) -> str:
        return kube.namespace

    async def test_adjust_never_ready(self, config, adjustment, kube: kubetest.client.TestClient) -> None:
        # new_dep = kube.load_deployment(abspath("../manifests/fiber-http-opsani-dev.yaml")) Why doesn't this work???? Had to use apply_manifests instead
        config.timeout = "45s"
        connector = KubernetesConnector(config=config)

        adjustment = Adjustment(
            component_name="fiber-http/fiber-http",
            setting_name="mem",
            value="128Mi",
        )
        with pytest.raises(AdjustmentRejectedError):
            description = await connector.adjust([adjustment])
            debug(description)


    async def test_apply_no_changes(self):
        # resource_version stays the same and early exits
        pass


    async def test_apply_metadata_changes(self):
        # Update labels or something that doesn't matter
        # Detect by never getting a progressing event
        pass


    async def test_apply_replica_change(self):
        # bump the count, observed_generation goes up
        # wait for the counts to settle
        ...


    async def test_apply_memory_change(self):
        # bump the count, observed_generation goes up
        # wait for the counts to settle
        ...


    async def test_apply_cpu_change(self):
        # bump the count, observed_generation goes up
        # wait for the counts to settle
        ...


    async def test_apply_unschedulable_memory_request(self):
        # bump the count, observed_generation goes up
        # wait for the counts to settle
        ...


    async def test_apply_restart_strategy(self):
        # Make sure we can watch a non-rolling update
        # .spec.strategy specifies the strategy used to replace old Pods by new ones. .spec.strategy.type can be "Recreate" or "RollingUpdate". "RollingUpdate" is the default value.
        # Recreate Deployment
        ...


    # TODO: Put a fiber-http deployment live. Create a config and describe it.
    # TODO: Test talking to multiple namespaces. Test kubeconfig file
    # Test describe an empty config.
    # Version ID checks
    # Timeouts, Encoders, refresh, ready
    # Add watch, test create, read, delete, patch
    # TODO: settlement time, recovery behavior (rollback, delete), "adjust_on"?, restart detection
    # TODO: wait/watch tests with conditionals...
    # TODO: Test cases will be: change memory, change cpu, change replica count.
    # Test setting limit and request independently
    # Detect scheduling error

    # TODO: We want to compute progress by looking at observed generation,
    # then watching as all the replicas are updated until the counts match
    # If we never see a progressing condition, then whatever we did
    # did not affect the deployment
    # Handle: CreateContainerError

    async def test_checks(self, config: KubernetesConfiguration):
        await KubernetesChecks.run(config)<|MERGE_RESOLUTION|>--- conflicted
+++ resolved
@@ -921,7 +921,6 @@
         # debug(deployment)
         # debug(deployment.obj.spec.template.spec.containers)
 
-<<<<<<< HEAD
     async def test_adjust_deployment_insufficient_resources(self, config: KubernetesConfiguration, adjustment):
         config.timeout = "60s"
         config.deployments[0].containers[0].memory.max = "256Gi"
@@ -938,8 +937,6 @@
 
         assert "Insufficient memory." in str(rejection_info.value)
 
-    async def test_read_pod(self, config, adjustment, kube) -> None:
-=======
     async def test_adjust_replicas(self, config):
         connector = KubernetesConnector(config=config)
         adjustment = Adjustment(
@@ -954,7 +951,6 @@
         assert setting.value == 2
 
     async def test_read_pod(self, config, kube) -> None:
->>>>>>> ce67488e
         connector = KubernetesConnector(config=config)
         pods = kube.get_pods()
         pod_name = next(iter(pods.keys()))
@@ -985,35 +981,6 @@
             debug(description)
 
         assert "Insufficient memory." in str(rejection_info.value)
-
-
-##
-# Rejection Tests using modified deployment
-@pytest.mark.integration
-@pytest.mark.usefixtures("kubernetes_asyncio_config")
-@pytest.mark.applymanifests("../manifests", files=["fiber-http-unready-cmd.yaml"])
-class TestKubernetesConnectorIntegrationUnreadyCmd:
-    @pytest.fixture(autouse=True)
-    def _wait_for_manifests(self, kube):
-        kube.wait_for_registered(timeout=30)
-
-    @pytest.fixture
-    def namespace(self, kube: kubetest.client.TestClient) -> str:
-        return kube.namespace
-
-    async def test_adjust_never_ready(self, config, adjustment, kube: kubetest.client.TestClient) -> None:
-        # new_dep = kube.load_deployment(abspath("../manifests/fiber-http-opsani-dev.yaml")) Why doesn't this work???? Had to use apply_manifests instead
-        config.timeout = "45s"
-        connector = KubernetesConnector(config=config)
-
-        adjustment = Adjustment(
-            component_name="fiber-http/fiber-http",
-            setting_name="mem",
-            value="128Mi",
-        )
-        with pytest.raises(AdjustmentRejectedError):
-            description = await connector.adjust([adjustment])
-            debug(description)
 
 
     async def test_apply_no_changes(self):
@@ -1077,4 +1044,33 @@
     # Handle: CreateContainerError
 
     async def test_checks(self, config: KubernetesConfiguration):
-        await KubernetesChecks.run(config)+        await KubernetesChecks.run(config)
+
+
+##
+# Rejection Tests using modified deployment
+@pytest.mark.integration
+@pytest.mark.usefixtures("kubernetes_asyncio_config")
+@pytest.mark.applymanifests("../manifests", files=["fiber-http-unready-cmd.yaml"])
+class TestKubernetesConnectorIntegrationUnreadyCmd:
+    @pytest.fixture(autouse=True)
+    def _wait_for_manifests(self, kube):
+        kube.wait_for_registered(timeout=30)
+
+    @pytest.fixture
+    def namespace(self, kube: kubetest.client.TestClient) -> str:
+        return kube.namespace
+
+    async def test_adjust_never_ready(self, config, adjustment, kube: kubetest.client.TestClient) -> None:
+        # new_dep = kube.load_deployment(abspath("../manifests/fiber-http-opsani-dev.yaml")) Why doesn't this work???? Had to use apply_manifests instead
+        config.timeout = "45s"
+        connector = KubernetesConnector(config=config)
+
+        adjustment = Adjustment(
+            component_name="fiber-http/fiber-http",
+            setting_name="mem",
+            value="128Mi",
+        )
+        with pytest.raises(AdjustmentRejectedError):
+            description = await connector.adjust([adjustment])
+            debug(description)